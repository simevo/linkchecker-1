5.6 "" (released xx.xx.2010)

<<<<<<< HEAD
Changes:
- cmdline: Removed deprecated options --no-anchor-caching and
  --no-proxy-for.
- config: Remove backwards compatilibity parsing and require the
  new multiline configuration syntax.
=======
Fixes:

Changes:
- dependencies: Require and use Python 2.6.
>>>>>>> 03034ddc

Features:
- gui: Store column widths in registry settings.


5.5 "Red" (released 20.11.2010)

Fixes:
- checking: Do not check content of already cached URLs.
  Closes: SF bug #1720083
- checking: Do not parse URL CGI part recursively, avoiding maximum
  recursion limit errors.
  Closes: SF bug #3096115
- logging: Avoid error when logger fields "intro" or "outro" are
  configured.
- logging: Correctly quote edge labels of graph output formats and
  remove whitespace.
- checking: Make sure the check for external domain is done after all
  HTTP redirections.
- checking: Check for allowed content read before trying to
  parse anchors in HTML file.
  Closes: SF bug #3110569

Changes:
- cmdline: Don't log a warning if URL has been redirected.
  Closes: SF bug #3078820
- checking: Do not print warnings for HTTP -> HTTPS and HTTPS -> HTTP
  redirects any more.
- logging: Changed comment format in GML output to be able to load the
  graph in gephi.
- gui: Remove timeout and thread options.
- checking: Do not report irc:// hyperlinks as errors, ignore them
  instead.
  Closes: SF bug #3106302

Features:
- gui: Add command to save the parent URL source in a local file.
- gui: Show configuration files in option dialog and allow them to
  be edited.
  Closes: SF bug #3102201
- gui: Added dialog to show detailed URL properties on double click.
- gui: Store GUI options in registry settings.


5.4 "How to train your dragon" (released 26.10.2010)

Fixes:
- gui: Enable the cancel button again after it has been clicked and
  disabled.
- checking: Fix printing of active URLs on Ctrl-C.
- checking: Check for allowed content read before trying to
  parse robots.txt allowance.
- gui: Prevent off-screen window position.
  Closes: SF bug #3025284

Changes:
- gui: Display cancel message in progress window.
- gui: Use separate debug log window.
- install: Copy and execute the Microsoft Visual C runtime DLL
  installer. This solves startup error on WinXP systems that don't
  have this DLL installed.
  Closes: SF bug #3025284
- checking: Tune timeout values to close threads faster on exit.
  Closes: SF bug #3087944
- config: Authentication password entries are optional and if missing
  have to be entered at the commandline.

Features:
- gui: Added "View parent URL online" context menu action to display
  source in text editor window.
  Closes: SF bug #3040378
- gui: Read default options from configuration file.
  Closes: SF bug #2931320
- config: Added configuration file option for the --cookies command line
  option.
- http: Allow specifying a login URL in the configuration file which
  gets visited before checking submits login data.
  Closes: SF bug #3041527


5.3 "Inception" (released 29.9.2010)

Fixes:
- ftp: Fix support for FTP ports other than the default.
- build: Use _WIN32 instead of WIN32 define to detect Windows systems.
  Closes: SF bug #2978524
- http: Send correct host header when using proxies. Thanks Jason Martin
  for the patch.
  Closes: SF bug #3035754
- file: Prevent truncation of UNC paths on Windows systems.
  Closes: SF bug #3017391
- url: Work around a Python bug cutting off characters when joining an
  URL that starts with semicolon.
  Closes: SF bug #3056136
- gui: Enable tree widget items to make them selectable. This makes
  the right-click context menu work again.
  Closes: SF bug #3040377

Changes:
- checking: Caches are now size-restricted to limit the memory
  usage.
- logging: Use more memory-efficient wire-format for UrlBase,
  using __slots__.
  Closes: SF bug #2976995
- checking: Get size from Content-Length HTTP header and for local
  files from stat(2) so size information is available without
  downloading the content data.
- checking: Remove the unnormed URL warning. URLs can be written
  in more than one way and there is no norm.
  Closes: SF bug #1575800
- checking: Add "skype:" to list of ignored URL schemes.
  Closes: SF bug #2989086
- logging: Prefer the <a> element content as name instead of the title
  attribute.
  Closes: SF bug #3023483
- logging: Use semicolon as default separator for CSV files so it opens
  in Excel initially.
- checking: Allow redirections of external URLs if domain stays the
  same.
  Closes: SF bug #3024394
- cmdline: The --password option now reads a password from stdin
  instead taking it from the commandline.
- gui: Change registry base key to avoid spydoctor alert. Old keys
  have to be deleted by hand though.
  Closes: SF bug #3062161

Features:
- ftp: Detect and support UTF-8 filename encoding capability of FTP
  servers.
- checking: Added new warning to check if content size is zero.
- install: Remove Windows registry keys on uninstall.
- checking: Do not fall back to GET when no recursion is requested on
  single pages. This allows to check pages with a HEAD request even if
  robots.txt disallows to get the page content.
- checking: detect and warn when obfuscated IP addresses are found.
- gui: Add "Copy to clipboard" context menu item to copy an URL to
  the system clipboard.
- checking: Support the pygeoip package to display country information
  on windows systems.


5.2 "11:14" (released 7.3.2010)

Fixes:
- logging: Use default platform encoding instead of hardcoded one
  of iso-8859-1.
  Closes: SF bug #2770077
- dns: Use /dev/urandom instead of /dev/random to get initial seed
  on Linux machines since the last one can block indefinitely.
  Closes: SF bug #2901667
- http: Retry if server closed connection and sent an empty
  status line. Fixes the "BadStatusLine" errors.
- http: Prevent UnicodeDecodeError on redirection by ensuring that
  the redirected URL will be Unicode encoded.
- checking: Prevent UnicodeDecodeError in robots.txt parser by
  encoding the linkchecker useragent string.
- installer: Add commandline executable to Windows installer.
  Closes: SF bug #2903257
- http: Warn about permanent redirections even when redirected URL is
  outside of the domain filter.
  Closes: SF bug #2920182
- mailto: An empty email-address is syntactically allowed according
  to RFC2368. So the syntax error about missing email-addresses gets
  demoted to a warning.
  Closes: SF bug #2910588
- cmdline: Expand tilde (~) in filenames given with the --config option.

Changes:
- cmdline: disabled and deprecated the --no-proxy-for option. Use the
  $no_proxy environment variable instead.
- dns: Updated dnspython module from upstream version 1.8.1.
- checking: Improved HTML parsing speed:
  a) The parsers for HTML title and robots.txt meta tags stop after seeing
     a <body> tag.
  b) Anchor references are not always parsed, but onl when the--anchor
     option was given.
  c) Found HTML links are not queued after parsing the whole file, but
     directly when found. This also saves some memory.

Features:
- checking: Check hyperlinks of Word documents. Needs pywin32
  installed.
- http: Allow and support HTTPS proxies.


5.1 "Let the right one in" (released 04.08.2009)

Fixes:
- logging: The content size of downloads is now shown again.
- logging: The CSV logger does not crash anymore when only parts
  of log output was configured
  Closes: SF bug #2806790
- http: Fixed persistent connection handling: retry connecting to HTTP
  servers which close persistent connections unexpectedly.
- bookmarks: correctly read the bookmark title from Mozilla places.sqllite
- checking: ignore the fragment part (ie. the anchor) of URIs when
  getting and caching HTTP content; follows the HTTP/1.1 specification which
  does not include fragments in the protocol. Thanks to Martin von Gagern
  for pointing this out.
  This also deprecates the --no-anchor-caching option which will be
  removed in future releases.
  Closes: SF bug #2784996
- checking: Prefer to encode spaces with %20 instead of + to be sure mailto:
  URLs are understood by email clients.
  Closes: SF bug #2820773
- checking: Allow digits at end of domain names.

Changes:
- logging: Switch default output encoding of loggers to UTF-8, except the
  text logger which also honors the system settings.
  Closes: SF bug #2579899
- logging: Make output more concise by not logging duplicate cached URLs.
- nntp: Only retry 3 instead of 5 times to connect to busy NNTP servers.
- cmdline: The command line script exits with error only when errors
  or warnings are printed. Previously it exited with error status even
  when all warnings were ignored.
  Closes: SF bug #2820812

Features:
- email: Added email syntax checking.
  Closes: SF bug #2595437
- gui: Improved progress dialog in GUI client: show active and queued URLs.
- gui: Added right-click context menu for logged URLs.
- nntp: Output welcome message from NNTP servers as info.
- http: Honor the no_proxy environment variable.
- config: the system configuration is copied to the user configuration at
  ~./linkchecker/linkcheckerrc if it does not exist yet.
- logging: the loggers now have an additional field "ID" which prints
  a unique ID for each logged URL.

5.0.2 "All the boys love Mandy Lane" (released 13.2.2009)

  * Properly detect location of the log configuration file in the Windows
    binary .exe.
    Closes: SF bug #2564674

  * Install locale .mo files in the Windows binary .exe

5.0.1 "Slumdog Millionaire" (released 31.1.2009)

  * Remove unit tests from distribution to avoid antivirus software
    alarms with the virus filter tests.
    Closes: SF bug #2537822

  * Updated dnspython module from upstream.
    Changed: linkcheck/dns/*, tests/dns/*

5.0 "Iron Man" (released 24.1.2009)

  * Require and use Python >= 2.5.
    Type: feature
    Changed: *.py

  * Send HTTP Referer header for both http and https URLs.
    Type: feature
    Changed: linkcheck/checker/httpurl.py

  * The HTML and CSS syntax check now only applies to URLs
    which match those given on the command line.
    This makes checking of personal pages easier.
    Type: feature
    Changed: linkcheck/checker/urlbase.py

  * Added online HTML and CSS syntax checks using W3C validators.
    Implemented as commandline options --check-html-w3 and
    --check-css-w3.
    Type: feature
    Changed: linkchecker, linkcheck/checker/urlbase.py

  * Added ability to scan URL content with ClamAV virus scanner.
    Implemented as commandline option --scan-virus.
    Type: feature:
    Changed: linkchecker, linkcheck/checker/urlbase.py
    Added: linkcheck/clamav.py

  * Improved network interface detection on POSIX systems.
    Type: bugfix
    Added: linkcheck/network/*

  * Improved graph output: print labels as node names. Thanks
    to Jan Weiss for the initial idea.
    Type: feature
    Changed: linkcheck/logger/{dot,gml,gxml}.py
    Added: linkcheck/logger/graph.py

  * Add support for setuptools and thus Python eggs in the setup.py
    script. This should fix installation errors for generated .egg
    files.
    Type: feature
    Closes: SF bug #1985509

  * Support parsing of HTML pages served with application/xhtml+xml
    content type.
    Type: bugfix
    Closes: SF bug #1994104

  * Support reading URLs from stdin in the commandline interface.
    Type: feature
    Closes: SF bug #2013873, #2013874
    Changed: linkchecker

  * Improved filename recognition on Windows systems.
    Type: bugfix
    Changed: linkcheck/checker/fileurl.py

  * Fix error encoding non-ASCII robots.txt content. Makes some sites
    like wikipedia.org accessible with LinkChecker.
    Type: bugfix
    Changed: linkcheck/robotparser2.py

  * Fix off-by-one error in cookie domain matching code. Prevented
    some cookie files to work properly.
    Type: bugfix
    Changed: linkcheck/cookies.py
    Closes: SF bug #2016451

  * Improved double Ctrl-C abort on Unix and Windows platforms.
    Type: feature
    Changed: linkcheck/director/__init__.py

  * Support reading Firefox 3 bookmark files in SQLite format.
    Type: feature
    Changed: linkcheck/checker/fileurl.py

  * Handle non-Latin1 filenames when checking local directories.
    Type: bugfix
    Closes: SF bug #2093225
    Changed: linkcheck/checker/fileurl.py

  * Use configured proxy when requesting robots.txt, especially
    honor the noproxy values.
    Type: bugfix
    Closes: SF bug #2091297
    Changed: linkcheck/robotparser2.py, linkcheck/cache/robots_txt.py,
      linkcheck/checker/httpurl.py

  * Added new --complete option; making --verbose less chatty.
    Type: feature
    Closes: SF #2338973
    Changed: linkchecker, linkcheck/configuration/__init__.py

  * Remove gopher: URL checking.
    Type: feature
    Changed: linkcheck/checker/unkonwnurl.py
    Removed: linkcheck/checker/gopherurl.py

4.9 "Michael Clayton" (released 25.4.2008)

  * Parse Shockwave Flash (SWF) for URLs to check
    Type: feature
    Changed: linkcheck/checker/urlbase.py

  * Don't parse <script for=""> attributes since they specify IDs, not
    URLs.
    Type: bugfix
    Changed: linkcheck/linkparse.py

  * Fix bash filename completion script:
      - add missing COMPREPLY variable
      - support whitespace in files using "-o filenames" bash completion
        option
      - support subdirs by adding a FileCompleter argument matcher to
        optcomplete.autocomplete()
    Type: bugfix
    Changed: config/linkchecker-completion

  * Prevent unicode errors when an email address contains non-ascii
    characters.
    Type: bugfix
    Changed: linkcheck/checker/mailtourl.py

  * Workaround for buggy servers that break protocol synchronization of
    persistent HTTP connections.
    Type: bugfix
    Changed: linkcheck/checker/httpurl.py
    Closes: SF bug #1913992

  * Properly fall back to DNS A requests when no MX host could be found
    for a mailto: URL.
    Type: bugfix
    Changed: linkcheck/checker/mailtourl.py
    Closes: SF bug #1942463

  * Double Ctrl-C aborts checking immediately, without cleanup.
    Type: feature
    Changed: linkcheck/director/__init__.py
    Closes: SF bug #1720104

  * Intern patterns now accept URLs with and without "www." prefixes
    as default. This allows sites to check that use both variants.
    Type: feature
    Changed: linkcheck/checker/internpaturl.py

  * Added --check-html and --check-css options to enable HTML and CSS
    syntax checking. Uses third-party modules "tidy" and "cssutils"
    for the actual check.
    Type: feature
    Changed: linkchecker, linkcheck/checker/urlbase.py

4.8 "Hallam Foe" (released 16.12.2007)

  * Fix message typo for not disclosing information.
    Type: documentation
    Closes: SF bug #1758531
    Changed: linkcheck/director/console.py, po/de.po, po/linkchecker.pot

  * Always read the request body data on persistent HTTP connections, else
    subsequent calls will get data from the previous request.
    Type: bugfix
    Changed: linkcheck/checker/httpurl.py

  * Zope server workaround: assume missing HEAD support when receiving
    text/plain on a HEAD request. Switch to GET request in this case.
    Type: bugfix
    Closes: SF bug #1770131
    Changed: linkcheck/checker/httpurl.py

  * Prevent double encoding in HTML info output.
    Type: bugfix
    Changed: linkcheck/logger/html.py

  * Honor urllib.proxy_bypass() when ignoring proxy settings.
    This only affected Windows systems, since on other platforms
    the proxy_bypass() function always return False (on Python <= 2.5
    that is).
    Type: bugfix
    Changed: linkcheck/checker/proxysupport.py

  * Document the --configfile option in the man page.
    Type: documentation
    Changed: doc/{en,de}/linkchecker.1

  * Remove comments from CSS content before searching for links.
    Type: bugfix
    Changed: linkcheck/linkparse.py, linkcheck/checker/urlbase.py
    Closes: SF bug #1831900

  * Try to detect unkonwn URL schemes from the command line, eg. URLs
    like "rtsp://foo".
    Type: feature
    Changed: linkchecker, linkcheck/lc_cgi.py,
      linkcheck/checker/{__init__,urlbase,httpurl,unknownurl}.py

  * Fix typo in warnings and use constants for the warning strings
    to avoid this in the future.
    Type: bugfix
    Closes: SF bug #1838803
    Changed: linkcheck/checker/__init__.py

  * Make sure LinkChecker does not check paths that are not prefixed
    with the start URL.
    Type: bugfix
    Closes: SF bug #1841305
    Changed: linkcheck/checker/internpaturl.py
    Added: linkcheck/checker/test/test_internpat.py

  * Try to solve the "Too many open files" errors that users have
    encountered.
    + Ensure that the connection of a checked URL are closed after checking
      (except for reused connections in the connection pool).
    + Regularly close expired connections from the connection pool, and
      finally close all of them when the program is finished.
    Closes: SF #1758338, SF #1678055, SF #1631042
    Type: bugfix
    Changed: linkcheck/cache/connection.py, linkcheck/director/aggregator.py,
      linkcheck/checker/{httpurl,mailtourl,urlbase,ftpurl}.py
    Added: linkcheck/directory/cleanup.py

  * Add man page linkcheckerrc(5) for the configuration file format.
    Type: documentation
    Added: doc/{en,de}/linkcheckerrc.5
    Changed: doc/po4a.conf

  * Drop french translations, they are less than 20% complete for
    years now.
    Type: documentation
    Removed: doc/fr/*

  * Correct misnamed colums in create.sql script: r/*string/\1/g
    Type: bugfix
    Changed: config/create.sql
    Closes: SF #1849733

  * Improved cookie parsing:
    + Allow spaces in attribute values. Example:
      "Set-Cookie: expires=Wed, 12-Dec-2001 19:27:57 GMT"
      is now parsed correctly
    + Add an optional leading dot for domain names, and account for that
      in the domain checking routine.
    Type: feature
    Changed: linkcheck/cookies.py

  * Don't print cached errors or warnings unless verbose output is
    requested.
    Type: feature
    Changed: linkcheck/director/logger.py,
      linkcheck/logger/{__init__,html,text}.py

4.7 "300" (released 17.6.2007)

  * Mention in the documentation that --anchors enables logging of
    the anchor warning.
    Type: documentation
    Changed: linkchecker, linkcheck/doc/*/linkchecker.1

  * Make sure --anchors and --no-warnings play along in the configuration.
    Type: bugfix
    Changed: linkchecker, linkcheck/configuration/__init__.py

  * Check that charset is not None before lowering it in set_encoding().
    Type: bugfix
    Changed: linkcheck/HtmlParser/__init__.py

  * Use standard "utf-8" charset name instead of "utf8" for the XML output
    encoding. Thanks to Dan Reitano for the note.
    Type: bugfix
    Changed: linkcheck/logger/xmllog.py

  * Added "created" attribute in XML output root element.
    Added "result" attribute in XML output valid element.
    Type: feature
    Changed: linkcheck/logger/customxml.py

  * Fix printing of unicode names. Thanks to Frank Bennet for the hint.
    Type: bugfix
    Changed: linkcheck/logger/{html,text}.py

  * Deprecate gopher: URLs. They do not really exist anymore and the
    gopherlib module in Python 2.5 is deprecated and will vanish soon.
    Type: feature
    Changed: doc/*/{documentation.txt,linkchecker.1}, linkchecker

4.6 "Cars" (released 16.12.2006)

  * Fixed default config file syntax by not indenting comment lines
    Type: bugfix
    Changed: config/linkcheckerrc

  * Don't set the URL result on redirections when getting the content.
    Type: bugfix
    Changed: linkcheck/checker/httpurl.py

  * Ignore errors when opening the log file output, and display a warning
    instead.
    Type: bugfix
    Closes: SF bug #1600172
    Changed: linkcheck/logger/__init__.py
    Added: linkcheck/dummy.py

  * Added some more examples.
    Added: doc/examples/*.sh

  * Pull in changes from Python subversion repository to locally stored
    gzip and httplib modules.
    Type: bugfix
    Changed: linkcheck/{httplib2,gzip2}.py

4.5 "The Good Humor Man" (released 25.9.2006)

  * Don't ignore robots.txt entries consisting only of Allow: directives.
    Type: bugfix
    Changed: linkcheck/robotparser2.py

  * Don't rely on HTTP HEAD requests to generate the same response status
    as HTTP GET. So we have to follow redirections when using HTTP GET to
    get page contents.
    Type: bugfix
    Changed: linkcheck/checker/httpurl.py

  * Document proxy URL syntax.
    Closes: SF bug #1562129
    Type: documentation
    Changed: linkchecker, {doc,po}/{en,de}.po, doc/{en,de}/linkchecker.1

  * Print active URLs on Ctrl-C interrupt.
    Closes: SF patch #1562177
    Type: feature
    Changed: linkcheck/director/__init__.py

  * Replace all old "entry1, entry2" configuration entries with
    multiline "entry" config entry. The old syntax is still supported,
    but deprecated.
    Closes: SF patch #1562195
    Type: feature
    Changed: linkcheck/configuration/confparse.py

  * If LinkChecker was not able to spawn the initial checker and status
    threads, print an informative error instead of an internal error.
    Type: feature
    Changed: linkcheck/director/__init__.py

4.4 "Garden State" (released 16.9.2006)

  * The JavaScript URL syntax check allows now digits and underscores.
    Patch from Olivier Berger.
    Type: bugfix
    Changed: cgi-bin/lconline/check.js

  * Add "internlinks" documentation and example to the default config
    file linkcheckerrc.
    Type: documentation
    Changed: config/linkcheckerrc

  * Detect more cases when a HTTP connection cannot be reused and
    must be closed. And close response objects after usage.
    Type: bugfix
    Changed: linkcheck/checker/httpurl.py

  * Only wait before a new connection to a host, not when reusing
    a previous connection.
    Type: bugfix
    Changed: linkcheck/cache/connection.py

  * Add more infos to various HTTP errors. Don't close connection when
    the response object is still open.
    Type: feature
    Changed: linkcheck/httplib2.py

  * Ignore keyboard interrupts during shutdown.
    Type: bugfix
    Changed: linkcheck/director/__init__.py

  * Removed old Psyco references from man page and documentation.
    Type: documentation
    Changed: doc/*/linkchecker.1, doc/en/install.txt

4.3 "Brick" (released 17.8.2006)

  * Use RawConfigParser for config parsing, getting rid of the unused
    interpolation feature of the default ConfigParser.
    Type: feature
    Changed: linkcheck/configuration/confparse.py
    
  * Removed the deprecated --disable-psyco option.
    Type: feature
    Changed: linkchecker

  * Allow infinite recursion in CGI script, and add a warning about
    performance requirements.
    Type: feature
    Changed: cgi-bin/lconline/lc_cgi.html.*, linkcheck/lc_cgi.py,
      doc/en/install.txt

4.2 "V for Vendetta" (released 26.7.2006)

  * Drop privileges when running as root under Unix systems. Add
    new option --allow-root to prevent this.
    Type: feature
    Changed: linkchecker, doc/{en,de}/linkchecker.1
  
  * Don't generate empty output files, open them only when they are
    written to.
    Type: bugfix
    Changed: linkcheck/logger/{__init__,text}.py

  * Only accept ASCII in robots.txt content
    Type: bugfix
    Changed: linkcheck/robotsparser2.py

  * Fix the --profile option run.
    Type: bugfix
    Changed: linkchecker

  * Remove the psyco optimizer, it prevented Ctrl-C breaking to work
    properly.
    Type: bugfix
    Changed: linkchecker

  * Norm the base reference URL.
    Type: bugfix
    Changed: linkcheck/checker/urlbase.py

  * If default encoding cannot be determined, fall back to ASCII.
    Type: bugfix
    Changed: linkcheck/i18n.py
    Closes: SF bug #1524800

4.1 "Tsotsi" (released 29.5.2006)

  * Wait for spawned threads to finish before shutdown. Gets rid
    of exceptions during shutdown.
    Type: bugfix
    Changed: linkcheck/director/*.py

  * Every once in a while look through the URL queue and put cached
    URLs to the top. This way cached URLs will get checked more quickly.
    Type: feature
    Changed: linkcheck/cache/urlqueue.py

4.0 "Down in the Valley" (released 19.5.2006)

  * Put a name to the DOT graph output. Thanks to Peter Chiocchetti
    for noticing this.
    Type: bugfix
    Changed: linkcheck/logger/dot.py

  * Parse <!> empty SGML comments in HTML data. And build the HTML
    parser with equivalence class compression which makes it a lot
    smaller and only a little tad slower.
    Also, literal </script> is not allowed anymore in single-line
    JavaScript comments in HTML data.
    Type: feature
    Changed: linkcheck/HtmlParser/htmllex.[lc],
      linkcheck/tests/test_parser.py

  * Revamp the threading algorithm by using a URL queue, with a
    constant number of consumer threads called 'workers'.
    This fixes the remaining "dequeue mutated during iteration" errors.
    Type: feature
    Changed: *.py

  * The default intern pattern matches both http: and https: schemes
    now.
    Type: feature
    Changed: linckheck/checker/internpaturl.py

  * If the robots.txt connection times out, don't bother to check
    the URL but report an error immediately. Avoids having the
    timeout twice.
    Type: feature
    Changed: linkcheck/robotparser2.py

  * DNS lookups for HTTP links are now cached.
    Type: feature
    Changed: linkcheck/httplib2.py
    Added: linkcheck/cache/addrinfo.py

  * Added timeout value option to the configuration file.
    Type: feature
    Changed: linkcheck/configuration/confparse.py, config/linkcheckerrc

  * New option --cookiefile to set initial cookie values sent to
    HTTP servers.
    Type: feature
    Changed: linkchecker, linkcheck/configuration/__init__.py,
      linkcheck/checker/httpurl.py, linkcheck/cookies.py

  * The --pause option delays requests to the same host, and is not
    required to disable threading to do that.
    Type: bugfix
    Changed: linkcheck/cache/connection.py, linkcheck/checker/urlbase.py,
      linkcheck/directory/__init__.py

  * Honor the "Crawl-delay" directive in robots.txt files.
    Type: feature
    Changed: linkcheck/robotparser2.py, linkcheck/checker/httpurl.py,
      linkcheck/cache/robots_txt.py, linkcheck/cache/connection.py,

  * Merge IgnoredUrl and ErrorUrl into UnknownUrl. Enables caching
    on invalid URLs, plus the ability to first check for external
    URL patterns.
    Type: bugfix
    Changed: linkcheck/checker/__init__.py
    Removed: linkcheck/checker/{ignored,error}url.py
    Added: linkcheck/checker/unknownurl.py

  * Convert the "label too long" domain name parse error into
    a more friendly error message.
    Type: bugfix
    Changed: linkcheck/checker/{__init__,urlbase,httpurl,fileurl}.py,
      linkchecker

3.4 "The Chumscrubbers" (released 4.2.2006)

  * Ignore decoding errors when retrieving the robots.txt URL.
    Type: bugfix
    Changed: linkcheck/robotparser2.py

  * On HTTP redirects, cache all the encountered URLs, not just the
    initial one.
    Type: feature
    Changed: linkcheck/checker/{urlbase,httpurl,cache}.py

  * Fixed the Cookie parsing and sending.
    Type: bugfix
    Changed: linkcheck/checker/cache.py
    Added: linkcheck/cookies.py

  * The psyco optimizer now has a maximum memory limit.
    Type: feature
    Changed: linkchecker

  * The checker did not recurse into command line URLs that had upper
    case characters.
    Type: bugfix
    Changed: linkcheck/checker/__init__.py
    Closes: SF bug #1413162

  * Fix a possible thread race condition by checking the return
    value of the lock.acquire() method.
    Type: bugfix
    Changed: linkcheck/decorators.py

3.3 "Four Brothers" (released 14.10.2005)

  * Fix parsing of ignore and nofollow in configuration files.
    Type: bugfix
    Changed: linkcheck/configuration.py
    Closes: SF bug #1311964, #1270783

  * Ignore refresh meta content without a recognizable URL.
    Type: bugfix
    Changed: linkcheck/linkparse.py
    Closes: SF bug #1294456

  * Catch CGI syntax errors in mailto: URLs, and add an appropriate
    warning about the error.
    Type: bugfix
    Changed: linkcheck/checker/mailtourl.py
    Closes: SF bug #1290563

  * Initialize the i18n on module load time, so one does not have
    to call init_i18n() manually anymore. Fixes parts in the code
    (ie. the CGI script) that forgot to do this.
    Type: feature
    Changed: linkcheck/__init__.py
    Closes: SF bug #1277577

  * Compress libraries in the .exe installer with UPX compressor.
    Type: feature
    Changed: setup.py

  * Ensure that base_url is Unicode for local files.
    Type: bugfix
    Changed: linkcheck/checker/fileurl.py
    Closes: Debian bug #332870

  * The default encoding for program and logger output will be the
    preferred encoding now. It is determined from your current locale
    system settings.
    Type: feature
    Changed: linkchecker, linkcheck/checker/__init__.py,
      linkcheck/i18n.py, linkcheck/logger/__init__.py

  * Improved documentation about recursion and proxy support.
    Type: documentation
    Changed: linkchecker, doc/en/documentation.txt,
      doc/{en,de}/linkchecker.1

  * Make sure that given proxy values are reasonably well-formed.
    Else abort checking of the current URL.
    Type: feature
    Changed: linkcheck/checker/proxysupport.py

  * Correctly catch internal errors in the check URL loop, and
    disable raising certain exceptions while the abort routine finishes
    up.
    Fixes the "dequeue mutated during iteration" errors.
    Type: bugfix
    Changed: linkcheck/checker/{__init__,consumer}.py
    Closes: SF bug #1325570, #1312865, #1307775, #1292919, #1264865

3.2 "Kiss kiss bang bang" (released 3.8.2005)

  * Fixed typo in redirection handling code.
    Type: bugfix
    Changed: linkcheck/checker/httpurl.py
  
  * Handle all redirections to different URL types, not just HTTP ->
    non-HTTP.
    Type: bugfix
    Changed: linkcheck/checker/httpurl.py

  * Workaround a urllib2.py bug raising ValueError on some failed
    HTTP authorisations.
    Type: bugfix
    Closes: SF bug #1250555
    Changed: linkcheck/robotparser2.py

  * Fix invalid import in DNS resolver.
    Type: bugfix
    Changed: linkcheck/dns/resolver.py

3.1 "Suspicious" (released 18.7.2005)

  * Updated documentation for the HTML parser.
    Type: feature
    Changed: linkcheck/HtmlParser/*
    
  * Added new DNS debug level and use it for DNS routines.
    Type: feature
    Changed: linkcheck/__init__.py, doc/en/linkchecker.1,
      linkcheck/dns/{ifconfig,resolver}.py

  * Use tags for different LinkChecker warnings and allow them to
    be filtered with a configuration file entry.
    Type: feature
    Changed: linkchecker, linkcheck/checker/*.py,
      linkcheck/configuration.py

  * Add compatibility fix for HTTP/0.9 servers, from Python CVS.
    Type: bugfix
    Changed: linkcheck/httplib2.py

  * Add buffer flush fix for gzip files, from Python CVS.
    Type: bugfix
    Changed: linkcheck/gzip2.py

  * Do not cache URLs where a timeout or unusual error occurred.
    This way they get re-checked.
    Type: feature
    Changed: linkcheck/checker/{__init__, urlbase}.py

  * For HTTP return codes, try to use the official W3C name when it
    is defined.
    Type: feature
    Changed: linkcheck/checker/httpurl.py

  * Fix detection code of supported GCC command line options. this
    fixes a build error on some Unix systems (eg. FreeBSD).
    Type: bugfix
    Closes: SF bug #1238906
    Changed: setup.py

  * Renamed the old "xml" output logger to "gxml" and added a new
    "xml" output logger which writes a custom XML format.
    Type: feature
    Changed: linkchecker, linkcheck/logger/*xml*.py

  * Use correct number of checked URLs in status output.
    Type: bugfix
    Closes: SF bug #1239943
    Changed: linkcheck/checker/consumer.py

3.0 "The Jacket" (released 8.7.2005)

  * Catch all check errors, not just the ones inside of URL checking.
    Type: bugfix
    Changed: linkcheck/checker/__init__.py

  * Ensure that the name of a newly created thread is ASCII. Else there
    can be encoding errors.
    Type: bugfix
    Changed: linkcheck/strformat.py, linkcheck/checker/consumer.py,
      linkcheck/threader.py

  * Use our own gzip module to cope with incomplete gzip streams.
    Type: bugfix
    Closes: SF bug #1158475
    Changed: linkcheck/checker/httpurl.py
    Added: linkcheck/gzip2.py

  * Fix hard coded python.exe path in the batch file linkchecker.bat.
    Type: bugfix
    Closes: SF bug #1206858
    Changed: setup.py, install-linkchecker.py

  * Allow empty relative URLs. Note that a completely missing URL is
    still an error (ie. <a href=""> is valid, <a href> is an error).
    Type: bugfix
    Closes: SF bug #1217397
    Changed: linkcheck/linkparse.py, linkcheck/logger/*.py,
      linkcheck/checker/urlbase.py

  * Added checks for more <meta> URL entries, especially favicon
    check was added.
    Type: feature
    Changed: linkcheck/linkparse.py

  * Limit memory consumption of psyco optimizer.
    Type: feature
    Changed: linkchecker

  * Always norm the URL before sending a request.
    Type: bugfix
    Changed: linkcheck/checker/urlbase.py

  * Send complete email address on SMTP VRFY command. Avoids a spurious
    warning about incomplete email addresses.
    Type: bugfix
    Changed: linkcheck/checker/mailtourl.py

  * The old intern/extern URL configuration has been replaced with
    a new and hopefully simpler one. Please see the documentation on
    how to upgrade to the new option syntax.
    Type: feature
    Changed: linkchecker, linkcheck/*.py

  * Honor XHTML in tag browser.
    Type: bugfix
    Closes: SF bug #1217356
    Changed: linkcheck/linkparse.py

  * Catch curses.setupterm() errors.
    Type: bugfix
    Closes: SF bug #1216092
    Changed: linkcheck/ansicolor.py

  * Only call _optcomplete bash completion function when it exists.
    Type: bugfix
    Closes: Debian bug #309076
    Changed: config/linkchecker-completion

  * If a default config file (either /etc/linkchecker/linkcheckerrc or
    ~/.linkchecker/linkcheckerrc) does not exist it is not added to
    the config file list.
    Type: bugfix
    Changed: linkcheck/configuration.py

  * The default output encoding is now that of your locale, and not
    the hardcoded iso-8859-15 anymore.
    Type: feature
    Closes: Debian bug #307810
    Changed: linkcheck/logger/__init__.py

  * Do not generate an empty user config dir ~/.linkchecker by default,
    only when needed.
    Type: feature
    Closes: Debian bug #307876
    Changed: linkchecker

  * Redundant dot path at beginning of relative urls are now removed.
    Type: feature
    Changed: linkcheck/url.py, linkcheck/tests/test_url.py

  * Displaying warnings is now the default. One can disable warnings
    with the --no-warnings option. The old --warnings option is
    deprecated.
    Type: feature
    Changed: linkchecker, linkcheck/configuration.py

  * CGI parameters in URLs are now properly splitted and normed.
    Type: bugfix
    Changed: linkcheck/url.py

  * The number of encountered warnings is printed on program end.
    Type: feature
    Changed: linkcheck/logger/{text,html}.py

  * The deprecated --status option has been removed.
    Type: feature
    Changed: linkchecker

  * New option --disable-psyco to disable psyco compilation regardless
    if it is installed.
    Type: feature
    Changed: linkchecker

  * Since URL aliases from redirections do not represent the real
    URL with regards to warnings, the aliases are no longer cached.
    Type: bugfix
    Changed: linkcheck/checker/cache.py, linkcheck/checker/httpurl.py

  * The ignored url type honors now intern/extern filters.
    Type: bugfix
    Changed: linkcheck/checker/ignoreurl.py
    Closes: SF #1223956

2.9 "Sweat" (released 22.4.2005)

  * Use collections.deque object for incoming URL list. This is faster
    than a plain Python list object.
    Type: optimization
    Changed: linkcheck/checker/cache.py

  * Updated spanish translation, thanks to Servilio Afre Puentes.
    Type: feature
    Changed: po/es.po

2.8 "Robots" (released 8.4.2005)

  * Correct AttributeError in blacklist logger.
    Type: bugfix
    Closes: SF bug #1173823
    Changed: linkcheck/logger/blacklist.py

  * Do not enforce an optional slash in empty URI paths. This resulted
    in spurious warnings.
    Closes: SF bug #1173841
    Changed: linkcheck/url.py, linkcheck/tests/test_url.py

  * On NT-derivative Windows systems, the command line scripts is now named
    "linkchecker.bat" to facilitate execution.
    Type: feature
    Changed: setup.py, install-linkchecker.py, doc/en/index.txt

  * Use pydoc.pager() in strformat.paginate() instead of rolling out
    our own paging algorithm.
    Type: feature
    Changed: linkcheck/strformat.py

2.7 "Million Dollar Baby" (released 30.3.2005)

  * When a host has no MX record, fall back to A records as the mail
    host.
    Type: bugfix
    Changed: linkcheck/checker/mailtourl.py

  * Do not split CGI params on semicolons. This is wrong of course,
    but not supported by all servers. A later version of the CGI parser
    engine will split and re-join semicolons.
    Type: bugfix
    Changed: linkcheck/url.py

  * Make sure that URLs are always Unicode strings and not None.
    Type: bugfix
    Closes: SF bug #1168720
    Changed: linkcheck/linkparse.py, linkcheck/containers.py

  * Fix the detection of persistent HTTP connections.
    Type: bugfix
    Changed: linkcheck/checker/httpheaders.py

  * HTTP connections with pending data will not be cached.
    Type: bugfix
    Changed: linkcheck/checker/httpurl.py

  * Add all URL aliases to the URL cache to avoid recursion. This
    also changes some invariants about what URLs are expected to be
    in the cache.
    Type: bugfix
    Changed: linkcheck/checker/cache.py

2.6 "Lord of the Rings" (released 15.3.2005)

  * Run with low priority. New option --priority to run with normal
    priority.
    Type: feature
    Changed: linkchecker, linkcheck/threader.py

  * If GeoIP Python wrapper is installed, log the country name as info.
    Type: feature
    Changed: linkcheck/checker/consumer.py
    Added: linkcheck/checker/geoip.py

  * New option --no-proxy-for that lets linkchecker contact the given
    hosts directly instead of going through a proxy.
    Also configurable in linkcheckerrc
    Type: feature
    Changed: linkchecker, linkcheck/checker/proxysupport.py,
      linkcheck/configuration.py

  * Give a useful error message for syntax errors in regular expressions.
    Type: bugfix
    Changed: linkchecker, linkcheck/configuration.py

  * Accept quoted urls in CSS attributes.
    Type: bugfix
    Changed: linkcheck/linkparse.py

  * Eliminate duplicate link reporting in the link parser.
    Type: bugfix
    Changed: linkcheck/linkparse.py

  * Do not send multiple Accept-Encoding headers.
    Type: bugfix
    Changed: linkcheck/checker/httpurl.py

  * Avoid deadlocks between the cache and the queue lock.
    Type: bugfix
    Changed: linkcheck/checker/consumer.py, linkcheck/checker/cache.py
    Added: linkcheck/lock.py

  * Always reinitialize stored HTTP headers on redirects; prevents
    a false alarm about recursive redirects.
    Type: bugfix
    Changed: linkcheck/checker/httpurl.py

2.5 "Spanglish" (released 4.3.2005)

  * Added spanish translation, thanks to Servilio Afre Puentes.
    Type: feature
    Changed: po/Makefile
    Added: po/es.po

  * Ignore a missing locale/ dir and fall back to the default locale
    instead of crashing.
    Type: bugfix
    Changed: linkcheck/i18n.py

  * Since profile.py and pstats.py have been removed from some
    Python standard installations (eg. Debian GNU/Linux), make their
    usage optional.
    Using --profile without an available profile.py prints a warning
    and runs linkchecker without profiling.
    Using --viewprof without an available pstats.py prints an error
    and exits.
    Type: bugfix
    Changed: linkchecker

  * Ensure stored result, info and warning strings are always Unicode.
    Else there might be encoding errors.
    Type: bugfix
    Closes: SF bug #1143553
    Changed: linkcheck/checker/{urlbase,httpurl,ftpurl}.py,
      linkcheck/strformat.py

  * Fix -h help option on Windows systems
    Type: bugfix
    Closes: SF bug #1149987
    Changed: linkchecker

2.4 "Kitchen stories" (released 9.2.2005)

  * Work around a Python 2.4 bug when HTTP 302 redirections are
    encountered in urllib2.
    Type: bugfix
    Changed: linkcheck/robotparser2.py

  * Be sure to use Unicode HTML parser messages.
    Type: bugfix
    Changed: linkcheck/linkparse.py

  * Make sure that FTP connections are opened when they are reused.
    Else open a new connection.
    Type: bugfix
    Changed: linkcheck/checker/ftpurl.py

  * Added '!' to the list of unquoted URL path characters.
    Type: bugfix
    Changed: linkcheck/url.py, linkcheck/tests/test_url.py

  * Fix Windows path name for network paths.
    Type: bugfix
    Closes: SF bug #1117839
    Changed: linkcheck/checker/fileurl.py

  * Regularly remove expired connections from the connection pool.
    Type: feature
    Changed: linkcheck/checker/pool.py

  * Documentation and pylint cleanups.
    Type: feature
    Changed: linkcheck/*.py

2.3 "Napoleon Dynamite" (released 3.2.2005)

  * Use and require Python >= 2.4.
    Type: feature
    Changed: doc/install.txt, linkcheck/__init__.py, some scripts

  * Add square brackets ([]) to the list of allowed URL characters
    that do not need to be quoted.
    Type: bugfix
    Changed: linkcheck/url.py

  * Document the return value of the linkchecker command line script
    in the help text and man pages.
    Type: documentation
    Changed: linkchecker, doc/{en,de,fr}/linkchecker.1

  * Always write the GML graph beginning, not just when "intro" field
    is defined.
    Type: bugfix
    Changed: linkcheck/logger/gml.py

  * Added DOT graph format output logger.
    Type: feature
    Added: linkcheck/logger/dot.py
    Changed: linkcheck/logger/__init__.py, linkcheck/configuration.py,
      linkchecker

  * Added ftpparse module to parse FTP LIST output lines.
    Type: feature
    Added linkcheck/ftpparse/*
    Changed: setup.py, linkcheck/checker/ftpurl.py

  * Ignore all errors when closing SMTP connections.
    Type: bugfix
    Changed: linkcheck/checker/mailtourl.py

  * Do not list FTP directory contents when they are not needed.
    Type: bugfix
    Changed: linkcheck/checker/ftpurl.py

  * Added connection pooling, used for HTTP and FTP connections.
    Type: feature
    Added: linkcheck/checker/pool.py
    Changed: linkcheck/checker/{cache, httpurl, ftpurl}.py

  * The new per-user configuration file is now stored in
    ~/.linkchecker/linkcheckerrc.
    Type: feature
    Changed: linkchecker, linkcheck/configuration.py, doc/{de,en,fr}/*.1

  * The new blacklist output file is now stored in
    ~/.linkchecker/blacklist.
    Type: feature
    Changed: linkchecker, linkcheck/configuration.py, doc/{de,en,fr}/*.1

  * Start the log output before appending new urls to the consumer since
    this can trigger logger.new_url().
    Type: bugfix
    Changed: linkcheck/checker/{__init__, consumer}.py

  * Fix crash when using -t option.
    Type: bugfix
    Changed: linkchecker

  * Updated french translation of linkchecker, thanks to Yann Verley.
    Type: feature
    Changed: po/fr.po, doc/fr/linkchecker.1

2.2 "Cube" (released 25.01.2005)

  * CSV log format changes:
    - default separator is now a comma, not a semicolon
    - the quotechar can be configured and defaults to a double quote
    - write CSV column headers as the first data row
      (thanks to Hartmut Goebel)
    Type: feature
    Changed: linkcheck/logger/csvlog.py

  * Support bzip-compressed man pages in RPM install script.
    From Hartmut Goebel.
    Type: feature
    Changed: install-rpm.sh

  * HTML parser updates:
    - supply and use Py_CLEAR macro
    - only call set_encoding function if tag name is 'meta'
    Type: feature
    Changed: linkcheck/HtmlParser/*

  * Changed documentation format for epydoc.
    Type: documentation
    Changed: *.py

  * Fix FTP error message display crash.
    Type: bugfix
    Changed: linkcheck/checker/ftpurl.py

  * Ask before overwriting old profile data with --profile.
    Type: feature
    Changed: linkchecker

  * When searching for link names, limit the amount of data to look at
    to 256 characters. Do not look at the complete content anymore.
    This speeds up parsing of big HTML files significantly.
    Type: optimization
    Changed: linkcheck/linkparse.py

  * Support Psyco >= 1.4. If you installed older versions of Psyco,
    a warning is printed.
    Type: feature
    Changed: linkchecker, doc/install.txt

  * The build script setup.py uses -std=gnu99 when using GNU gcc compilers.
    This gets rid of several compile warnings.
    Type: feature
    Changed: setup.py

  * Correct the sent User-Agent header when getting robots.txt files.
    Added a simple robots.txt example file.
    Type: bugfix
    Changed: linkcheck/robotparser2.py
    Added: doc/robots.txt

  * Updated the included linkcheck/httplib2.py from the newest httplib.py
    found in Python CVS.
    Type: feature
    Changed: linkcheck/httplib2.py

  * Do not install unit tests. Only include them in the source distribution.
    Type: feature
    Changed: MANIFEST.in, setup.py

2.1 "Shogun Assassin" (released 11.1.2005)

  * Added XHTML support to the HTML parser.
    Type: feature
    Changed: linkcheck/HtmlParser/*

  * Support plural forms in gettext translations.
    Type: feature
    Changed: po/*.po*

  * Remove intern optcomplete installation, and make it optional to
    install, since it is only needed on Unix installations using
    bash-completion.
    Type: feature
    Changed: linkchecker, config/linkchecker-completion
    Removed: linkcheck/optcomplete.py

  * Minor enhancements in url parsing.
    Type: feature
    Changed: linkcheck/url.py

  * Sort according to preference when checking MX hosts so that
    preferred MX hosts get checked first.
    Type: bugfix
    Changed: linkcheck/checker/mailtourl.py

  * If mail VRFY command fails, print a warning message.
    Type: feature
    Changed: linkcheck/checker/mailtourl.py

2.0 "I Kina spiser de hunde" (released 7.12.2004)

  * Regenerate the HTML parser with new Bison version 1.875d.
    Also use the now supported Bison memory macros YYMALLOC and
    YYFREE.
    Type: feature
    Changed: linkcheck/HtmlParser/htmlparse.y

  * Updated installation and usage documentation.
    Type: documentation
    Changed: doc/install.txt, doc/index.txt

  * Added comment() method to loggers for printing comments.
    Type: feature
    Changed: linkcheck/logger/*.py

  * Updated and translated manpages. French translation from
    Yann Verley. German translation from me ;)
    Type: documentation
    Added: doc/de/linkchecker.de.1, doc/fr/linkchecker.fr.1
    Changed: doc/en/linkchecker.1

  * Fix mailto: URL norming by splitting the query type correctly.
    Type: bugfix
    Changed: linkcheck/url.py

  * Encode all output strings for display.
    Type: bugfix
    Changed: linkchecker

  * Accept -o option logger type as case independent string.
    Type: feature
    Changed: linkchecker

  * Internal Unicode handling fixed.
    Type: bugfix
    Changed: linkcheck/url.py, linkcheck/checker/*.py

  * Use correct FTP directory list parsing.
    Type: bugfix
    Changed: linkcheck/checker/ftpurl.py

2.0rc2 "El d?a de la bestia" (released 20.11.2004)

  * encode version string for --version output
    Type: bugfix
    Closes: SF bug #1067915
    Changed: linkchecker

  * Added shell config note with --home install option.
    Type: documentation
    Closes: SF bug #1067919
    Changed: doc/install.txt

  * Recheck robots.txt allowance and intern/extern filters for
    redirected URLs.
    Type: bugfix
    Closes: SF bug #1067914
    Changed: linkcheck/checker/httpurl.py

  * Updated the warning and info messages to be always complete
    sentences.
    Type: feature
    Changed: linkcheck/checker/*.py, po/*, linkcheck/ftests/*.py,
      linkcheck/ftests/data/*.result

  * Added missing script_dir to the windows installer script.
    Use python.exe instead of pythonw.exe and --interactive option to
    call linkcheck script.
    Add Documentation link to the programs group.
    Type: bugfix
    Changed: install-linkchecker.py

2.0rc1 "The Incredibles" (released 16.11.2004)

  * Only instantiate SSL connections if SSL is supported
    Type: bugfix
    Changed: linkcheck/checker/httpurl.py

  * Close all opened log files.
    Type: bugfix
    Changed: linkcheck/logger/*.py

  * All loggers have now an output encoding. Valid encodings are listed
    in http://docs.python.org/lib/node127.html. The default encoding is
    "iso-8859-15".
    Type: feature
    Changed: linkcheck/logger/*.py

  * The --output and --file-output parameters can specify the encoding
    now. The documentation has been updated with this change.
    Type: feature
    Changed: linkchecker, linkchecker.1

  * The encoding can also be specified in the linkcheckerrc config file.
    Type: feature
    Changed: config/linkcheckerrc

  * All leading directories of a given output log file are created
    automatically now. Errors creating these directories or opening
    the log file for writing abort the checking and print a usage mesage.
    Type: feature
    Changed: linkchecker, linkcheck/logger/__init__.py

  * Coerce url names to unicode
    Type: feature
    Changed: linkcheck/checker/__init__.py

  * Accept unicode filenames for resolver config
    Type: feature
    Changed: linkcheck/dns/resolver.py

  * LinkChecker accepts now Unicode domain names and converts them
    according to RFC 3490 (http://www.faqs.org/rfcs/rfc3490.html).
    Type: feature
    Changed: linkcheck/dns/resolver.py, linkcheck/url.py

  * Exceptions in the log systems are no more caught.
    Type: feature
    Changed: linkcheck/ansicolor.py

  * Remember a <base href=""> tag in the link parser. Saves one HTML
    parse.
    Type: feature
    Changed: linkcheck/checker/urlbase.py, linkcheck/linkparse.py

  * Optimize link name parsing of img alt tags.
    Type: feature
    Changed: linkcheck/linkname.py

  * Remove all references to the old 'colored' output logger.
    Type: documentation
    Closes: SF bug #1062011
    Changed: linkchecker.1

  * Synchronized the linkchecker documentation and the man page.
    Type: documentation
    Closes: SF bug #1062034
    Changed: linkchecker, linkchecker.1

  * Make --quiet an alias for -o none.
    Type: bugfix
    Closes: SF bug #1063144
    Changed: linkchecker, linkcheck/configuration.py,
      linkcheck/checker/consumer.py

  * Re-norm a changed file:// base url, avoiding a spurious warning.
    Type: bugfix
    Changed: linkcheck/checker/fileurl.py

  * Wrong case of file links on Windows platforms now issue a
    warning.
    Type: feature
    Closes: SF bug #1062007
    Changed: linkcheck/checker/fileurl.py

  * Updated the french translation. Thanks to Yann Verley.
    Type: feature
    Changed: po/fr.po

1.13.5 "Die Musterknaben" (released 22.9.2004)
  * Use xgettext with Python support for .pot file creation, adjusted
    developer documentation.
    Type: feature
    Changed: doc/install.txt, po/Makefile, MANIFEST.in
    Removed: po/pygettext.py, po/msgfmt.py

  * Use plural gettext form for log messages.
    Type: feature
    Changed: linkcheck/logger/{text,html}.py

  * Check if FTP file really exists instead of only the parent dir.
    Type: bugfix
    Changed: linkcheck/checker/ftpurl.py

  * Document the different logger output types.
    Type: documentation
    Changed: linkchecker, linkchecker.1

  * Recursion into FTP directories and parseable files has been
    implemented.
    Type: feature
    Changed: linkcheck/checker/ftpurl.py

1.13.4 "Shaun of the dead" (released 17.9.2004)
  * Catch HTTP cookie errors and add a warning.
    Type: bugfix
    Changed: linkcheck/checker/httpurl.py

  * fix up response page object in robots.txt parser for the upcoming
    Python 2.4 release
    Type: bugfix
    Changed: linkcheck/robotparser2.py

  * remove cached urls from progress queue, fixing endless wait for
    checking to finish
    Type: bugfix
    Changed: linkcheck/checker/consumer.py

  * updated and synchronized documentation of the man page (linkchecker.1)
    and the linkchecker --help output.
    Type: documentation
    Changed: linkchecker, linkchecker.1

1.13.3 "Fight Club" (released 10.9.2004)
  * Prevent collapsing of relative parent dir paths. This fixes false
    positives on URLs of the form "../../foo".
    Closes: SF bug #1025459
    Changed: linkcheck/url.py, linkcheck/tests/test_url.py

1.13.2 "Zat?ichi" (released 8.9.2004)
  * Fix permissions of data files on install to be world readable.
    Type: bugfix
    Closes: SF bug #1022132
    Changed: setup.py

  * Fixed the SQL logger when encountering empty URLs.
    Type: bugfix
    Closes: SF bug #1022156
    Changed: linkcheck/logger/sql.py

  * Added notes about access rules for CGI scripts
    Type: documentation
    Changed: doc/install.txt

  * Updated french translation. Thanks, Yann Verley!
    Type: feature
    Changed: po/fr.po

  * initialize i18n at program start
    Type: bugfix
    Changed: linkchecker, linkcheck/lc_cgi.py

  * Make initialization function for i18n, and allow LOCPATH to override
    the locale directory.
    Type: feature
    Changed: linkcheck/__init__.py

  * Removed debug print statement when issueing linkchecker --help.
    Type: bugfix
    Changed: linkchecker

  * Reset to default ANSI color scheme, we don't know what background
    color the terminal has.
    Type: bugfix
    Closes: SF bug #1022158
    Changed: linkcheck/configuration.py

  * Reinit the logger object when config files change values.
    Type: bugfix
    Changed: linkcheck/configuration.py

  * Only import ifconfig routines on POSIX systems.
    Type: bugfix
    Closes: SF bug #1024607
    Changed: linkcheck/dns/resolver.py

1.13.1 "Old men in new cars" (released 3.9.2004)
  * Fixed RPM generation by adding the generated config file to the
    installed files list.
    Type: bugfix
    Changed: setup.py

  * Mention to remove old versions when upgrading in the documentation.
    Type: documentation
    Changed: doc/upgrading.txt, doc/install.txt

  * Fix typo in redirection cache handling.
    Type: bugfix
    Changed: linkcheck/checker/cache.py

  * The -F file output must honor verbose/quiet configuration.
    Type: bugfix
    Changed: linkcheck/checker/consumer.py

  * Generate all translation files under windows systems.
    Type: bugfix
    Changed: po/Makefile

  * Added windows binary installer script and configuration.
    Type: feature
    Changed: setup.py, setup.cfg, doc/install.txt
    Added: install-linkchecker.py

  * Do not raise an error when user and/or password of ftp URLs is not
    specified.
    Type: bugfix
    Changed: linkcheck/checker/ftpurl.py

  * honor anchor part of cache url key, handle the recursion check
    with an extra cache key
    Type: bugfix
    Changed: linkcheck/checker/{urlbase,cache,fileurl}.py

  * Support URL lists in text files with one URL per line. Empty lines
    or comment lines starting with '#' are ignored.
    Type: feature
    Changed: linkcheck/checker/fileurl.py

  * Added new option --extern-strict to specify strict extern url
    patterns.
    Type: feature
    Changed: linkchecker

  * Strip quotes from parsed CSS urls.
    Type: bugfix
    Changed: linkcheck/checker/urlbase.py

1.13.0 "The Butterfly Effect" (released 1.9.2004)
  * lots of internal code restructuring
    Type: code cleanup
    Changed: a lot

  * If checking revealed errors (or warnings with --warnings),
    the command line client exits with a non-zero exit status.
    Type: feature
    Closes: SF bug 1013191
    Changed: linkchecker, linkcheck/checker/consumer.py

  * Specify the HTML doctype and charset in HTML output.
    Type: feature
    Closes: SF bug 1014283
    Changed: linkcheck/logger/html.py

  * Fix endless loop on broken urls with non-empty anchor.
    Type: bugfix
    Changed: linkcheck/checker/httpurl.py

  * For news: or nntp: urls, entries in ~/.netrc are now ignored.
    You should give instead username/password info in the configuration
    file or on the command line.
    Type: bugfix
    Changed: linkcheck/checker/nntpurl.py

  * The HTML output shows now HTML and CSS validation links for
    the parent URL of invalid links.
    Type: feature
    Changed: linkcheck/logger/html.py

  * The status is now printed as default, it can be supressed with
    the new --no-status option.
    Type: feature
    Changed: linkchecker

  * The default recursion level is now infinite.
    Type: feature
    Changed: linkchecker

  * The 'outside of domain filter' is no more a warning but an informational
    message. A warning is inappropriate since the user is in full control
    over what links are extern or intern.
    Type: feature
    Closes: SF bug 1013206
    Changed: linkcheck/urlbase.py

  * Renamed the --strict option to --extern-strict-all.
    Type: feature
    Changed: linkchecker

  * a new cache and queueing algorithm makes sure that no URL is
    checked twice.
    Type: feature
    Changed: linkcheck/checker/cache.py

  * the given user/password authententication is now also used to
    get robots.txt files.
    Type: feature
    Changed: linkcheck/robotparser2.py, linkcheck/checker/cache.py

1.12.3 "The Princess Bride" (released 27.5.2004)
  * fall back to GET on bad status line of a HEAD request
    Type: bugfix
    Changed: linkcheck/HttpUrlData.py

  * really fall back to GET with Zope servers; fixes infinite loop
    Type: bugfix
    Changed: linkcheck/HttpUrlData.py

  * better error msg on BadStatusLine error
    Type: feature
    Changed: linkcheck/UrlData.py

  * updated optcomplete to newest upstream
    Type: feature
    Changed: linkcheck/optcomplete.py

  * also quote query parts of urls
    Type: bugfix
    Changed: linkcheck/{HttpUrlData, url}.py

  * - preserve the order in which HTML attributes have been parsed
    - cope with trailing space in HTML comments
    Type: feature
    Changed: linkcheck/parser/{__init__.py,htmllex.l}
    Added: linkcheck/containers.py

  * rework anchor fallback
    Type: bugfix
    Changed: linkcheck/HttpUrlData.py

  * move contentAllowsRobot check to end of recursion check to avoid
    unnecessary GET request
    Type: bugfix
    Changed: linkcheck/UrlData.py

1.12.2 (release 4.4.2004)
  * use XmlUtils instead of xmlify for XML quoting
    Type: code cleanup
    Added: linkcheck/XmlUtils.py
    Changed: linkcheck/StringUtil.py, linkcheck/log/XMLLogger.py

  * don't require a value anymore with the --version option
    Type: bugfix
    Changed: linkchecker

  * before putting url data objects in the queue, check if they have
    correct syntax and are not already cached
    Type: optimization
    Changed: linkcheck/{UrlData,Config}.py

  * every once in a while, remove all already cached urls from the
    incoming queue. This action is reported when --status is given.
    Type: optimization
    Changed: linkcheck/Config.py

  * both changes above result in significant performance improvements
    when checking large websites, since a majority of the links tend
    to be navigation links to already-cached pages.
    Type: note

  * updated examples and put them before options in the man page for
    easier reading
    Type: documentation
    Changed: linkchecker, linkchecker.1

  * added contact url and email to the HTTP User-Agent string, which
    gets us more accepted by some bot-blocking software; also see
    http://www.livejournal.com/bots/
    Type: feature
    Changed: linkcheck/Config.py

  * only check robots.txt for http connections
    Type: bugfix
    Changed: linkcheck/{Http,}UrlData.py
    Closes: SF bug 928895

  * updated regression tests
    Type: feature
    Changed: test/test_*.py, Makefile
    Added: test/run.sh

  * preserve the order in which HTML attributes have been parsed
    Type: feature
    Changed: linkcheck/parser/{__init__.py,htmllex.l}

  * handle and correct missing start quotes in HTML attributes
    Type: feature
    Changed: linkcheck/parser/htmllex.l

  * full parsing of .css files
    Type: feature
    Changed: linkcheck/{Http,}UrlData.py, linkcheck/linkparse.py

  * removed Gilman news draft
    Type: feature
    Removed: draft-gilman-news-url-00.txt


1.12.1 (release 21.2.2004)
  * raise IncompleteRead instead of ValueError on malformed chunked
    HTTP data
    Changed: linkcheck/httplib2.py
  * catch errors earlier in recursion check
    Changed: linkcheck/UrlData.py
  * quote url and parent url in log output
    Changed: linkcheck/log/*.py
    Added: linkcheck/url.py

1.12.0 (release 31.1.2004)
  * added LRU.setdefault function
    Changed: linkcheck/LRU.py
    Closes: SF bug 885916
  * Added Mac OS X as supported platform (version 10.3 is known to work)
    Changed: README, INSTALL
  * HTML parser objects are now subclassable and collectable by the cyclic
    garbage collector
    Changed: linkcheck/parser/htmlparse.y
  * made some minor parser fixes for attribute scanning and JavaScript
    Changed: linkcheck/parser/htmllex.l
  * include the optcomplete module for bash autocompletion
    Added: linkcheck/optcomplete.py, linkcheck-completion
    Changed: MANIFEST.in, setup.py
  * print out nicer error message for unknown host names
    Changed: linkcheck/UrlData.py
  * added new logger type "none" printing out nothing which is handy for
    cron scripts.
    Changed: linkchecker, linkcheck/Config.py, linkcheck/log/__init__.py
    Added: linkcheck/log/NoneLogger.py
  * the -F file output option disables console output now
    Changed: linkchecker
  * added an example cron script
    Added: linkcheck-cron.sh
    Changed: MANIFEST.in, setup.py
  * only warn about missing anchor support servers when the url has
    actually an anchor
    Changed: linkcheck/HttpUrlData.py
  * always fall back to HTTP GET request when HEAD gave an error to
    cope with servers not supporting HEAD requests
    Changed: linkcheck/HttpUrlData.py, FAQ

1.10.3 (release 10.1.2004)
  * use the optparser module for command line parsing
    Changed: linkchecker, po/*.po
  * use Set() instead of hashmap
    Changed: linkcheck/Config.py
  * fix mime-type checking to allow parsing of .css stylesheets
    Changed: linkcheck/HttpUrlData.py
  * honor HTML meta tags for robots, ie.
    <meta name="ROBOTS" content="NOFOLLOW">
    Changed: linkcheck/UrlData.py, linkcheck/linkparse.py
  * much less aggressive thread acquiring, this fixes the 100% CPU
    usage from the previous version
    Changed: linkcheck/Threader.py

1.10.2 (release 3.1.2004)
  * fixed CGI safe_url pattern, it was too strict
    Changed: linkcheck/lc_cgi.py
  * replace backticks with repr() or %r
    Changed: all .py files containing backticks, and po/*.po
  * make windows DNS nameserver parsing more robust
    Changed: linkcheck/DNS/Base.py
    Closes: SF bugs 863227,864383
  * only cache used data, not the whole url object
    Changed: linkcheck/{Http,}UrlData.py
  * limit cached data
    Changed: linkcheck/{UrlData,Config}.py
    Added: linkcheck/LRU.py
    Closes: SF bug 864516
  * use dummy_threading module and get rid of the _NoThreads
    functions
    Changed: linkchecker, linkcheck/{Config,Threader}.py,
      test/test_*.py
  * set default connection timeout to 60 seconds
    Changed: linkcheck/__init__.py
  * new option --status print regular messages about number of
    checked urls and urls still to check
    Changed: linkchecker, linkcheck/{__init__,Config}.py

1.10.1 (release 19.12.2003)
  * added Mandrake .spec file from Chris Green <cmg@dok.org>
    Added: linkchecker.spec
    Changed: MANIFEST.in
  * print last-modified date for http and https links in infos
    Changed: linkcheck/HttpUrlData.py
  * add detailed installation instructions for Windows
    Changed: INSTALL
    Closes: SF bug 857748
  * updated the DNS nameserver config parse routines
    Changed: linkcheck/DNS/Base.py
    Added: linkcheck/DNS/winreg.py
    Removed: linkcheck/DNS/win32dns.py
  * fix https support test
    Changed: linkcheck/HttpUrlData.py

1.10.0 (released 7.12.2003)
  * catch httplib errors in robotparser
    Changed: linkcheck/robotparser2.py
    Closes: SF bug 836864
  * - infinite recursion option with negative value works now
    - initialize self.urlparts to avoid crash when reading cached http
      urls
    - with --strict option do not add any automatic filters if the user
      gave his own on the command line
    Changed: linkcheck/UrlData.py

1.9.5 (released 31.10.2003)
  * Add Zope to servers with broken HEAD support, adjusted the FAQ
    Changed: linkcheck/HttpUrlData.py, FAQ
    Closes: SF bug 833419
  * Disable psyco usage, it is causing infinite loops (this is a known
    issue with psyco); and it is disabling ctrl-c interrupts (this
    is also a known issue in psyco)
    Changed: linkchecker
  * use internal debug logger
    Changed: linkcheck/robotparser2.py
  * do not hardcode Accept-Encoding header in HTTP request
    Added: linkcheck/httplib2.py
    Changed: linkcheck/robotparser2.py

1.9.4 (released 22.10.2003)
  * parse CSS stylesheet files and check included urls, for example
    background images
    Changed: linkcheck/{File,Http,Ftp,}UrlData.py, linkcheck/linkparser.py
  * try to use psyco for the commandline linkchecker script
    Changed: linkchecker
  * when decompression of compressed HTML pages fails, assume the page
    is not compressed
    Changed: linkcheck/{robotparser2,HttpUrlData}.py

1.9.3 (released 16.10.2003)
  * re-added an updated robot parser which uses urllib2 and can decode
    compressed transfer encodings.
    Added: linkcheck/robotparser2.py
  * more restrictive url validity checking when running in CGI mode
    Changed: linkcheck/lc_cgi.py
  * accept more Windows path specifications, like
    file://C:\Dokume~1\test.html
    Changed: linkcheck/FileUrlData.py

1.9.2
  * parser fixes:
    - do not #include <stdint.h>, fixes build on some FreeBSD, Windows
      and Solaris/SunOS platforms
    - ignore first leading invalid backslash in a=\"b\" attributes
    Changed: linkcheck/parser/htmllex.{l,c}
  * add full script path to linkchecker on windows systems
    Changed: linkchecker.bat
  * fix generation of Linkchecker_Readme.txt under windows systems
    Changed: setup.py

1.9.1
  * add documentation how to change the default C compiler
    Changed: INSTALL
  * fixed blacklist logging
    Changed: linkcheck/log/BlacklistLogger.py
  * removed unused imports
    Changed: linkcheck/*.py
  * parser fixes:
    - fixed parsing of end tags with trailing garbage
    - fixed parsing of script single comment lines
    Changed: linkcheck/parser/htmllex.l

1.9.0
  * Require Python 2.3
    - removed timeoutsocket.py and robotparser.py, using upstream
    - use True/False for boolean values
    - use csv module
    - use new-style classes
    Closes: SF bug 784977
    Changed: a lot
  * update po makefiles and tools
    Changed po/*
  * start CGI output immediately
    Changed: lc.cgi, lc.fcgi, lc.sz_fcgi, linkcheck/lc_cgi.py
    Closes: SF bug 784331

1.8.22
  * allow colons in HTML attribute names, used for namespaces
    Changed: linkcheck/parser/htmllex.l
  * fix match of intern patterns with --denyallow enabled
    Changed: linkcheck/UrlData.py
  * s/intern/internal/ and s/extern/external/ in the documentation
    Changed: linkchecker, linkchecker.1, FAQ
  * rename column "column" to "col" in SQL output, since "column" is
    a reserved keyword. Thanks Garvin Hicking for the hint.
    Changed: linkcheck/log/SQLLogger.py, create.sql
  * handle HTTP redirects to a non-http url
    Changed: linkcheck/{Http,}UrlData.py
    Closes: SF bug 784372

1.8.21
  * detect recursive redirections; the maximum of five redirections is
    still there though
  * after every HTTP 301 or 302 redirection, check the URL cache again
    Closes: SF bug 776851
  * put all HTTP 301 redirection answers also in the url cache as
    aliases of the original url. this could mess up some redirection
    warnings (ie warn about redirection when there is none), but it is
    more network efficient.

1.8.20
  * fix setting of domain in set_intern_url
    Changed: linkcheck/UrlData.py
  * - parse JS strings and comments
    - accept "<!- " as comment begin
    Changed: linkcheck/parser/htmlex.l
    Closes: SF bug 768661
  * quote url before submitting the request, the previous map() call
    was useless. Thanks Toby Dickenson for the patch.
    Changed: linkcheck/HttpUrlData.py
    Closes: SF bug 776416

1.8.19
  * add scheme colon in set_intern_url
    Changed: linkcheck/UrlData.py
  * fix threading option -t
    Changed: linkchecker, linkcheck/Config.py
  * do not try to get content of urls that have no content (eg mail)
    Closes: SF bug 765016
    Changed: linkcheck/{Mailto,Nntp,Telnet,}UrlData.py
  * added robots.txt FAQ, updated links
    Removed: norobots-rfc.html
    Changed: FAQ, WONTDO, TODO
  * add iso-8859-1 coding line to all .py files
    Changed: *.py
  * Correctly quote the HTML output
    Changed: linkcheck/log/HtmlLogger.py

1.8.18
  * fix option error messages for invalid integer arguments
    Changed files: linkchecker
  * enable infinite recursion with a negative -r value
    Changed files: linkcheck/{UrlData,Config}.py, linkchecker,
      linkchecker.1
  * if -s is given, add some link patterns to urls given on the
    command line automatically:
    for local files, add -i "^file:". For http and ftp urls, add
    the domain name -i "<domain>".
    Changed files: linkcheck/UrlData.py, linkchecker

1.8.17
  * fix parsing of missing end tag in "</a <a b=c>"
    Changed files: linkcheck/parser/htmllex.l
  * fix entity resolving in parsed html links
    Closes: SF bug #749543
    Changed files: linkcheck/StringUtil.py

1.8.16
  * also look at id attributes on anchor check
    (Closes SF Bug #741131)
    Changed files: linkcheck/{linkparser,UrlData}.py
  * minor parser cleanups
    Changed files: linkcheck/parser/*

1.8.15
  * Fix compile errors with C variable declarations in HTML parser.
    Thanks to Fazal Majid <fazal@majid.fm>
    Changed files: linkcheck/parser/htmlparse.[yc]

1.8.14
  * fix old bug in redirects not using the full url. This resulted in
    errors like (-2, "Name or service not known")
    Changed files: linkcheck/HttpUrlData.py
    Closes: SF Bug #729007
  * only remove anchors on IIS servers (other servers are doing quite
    well with anchors... can you spell A-p-a-c-h-e ?)
    Changed files: linkcheck/{HttpUrlData, UrlData}.py
  * Parser changes:
    - correctly propagate and display parsing errors
    - really cope with missing ">" end tags
    Changed files: linkcheck/parser/html{lex.l, parse.y},
      linkcheck/linkparse.py, linkcheck/UrlData.py
  * quote urls before a request
    Changed files: linkcheck/HttpUrlData.py

1.8.13
  * fix typo in manpage
    Changed files: linkchecker.1
  * remove anchor from HEAD and GET requests
    Changed files: linkcheck/{HttpUrlData, UrlData}.py

1.8.12
  * convert urlparts to list also on redirect
    Changed files: linkcheck/HttpUrlData.py

1.8.11
  * catch httplib.error exceptions
    Changed files: linkcheck/HttpUrlData.py
  * override interactive password question in robotparser.py
    Changed files: linkcheck/robotparser.py
  * switch to urllib2.py as default url connect.
    Changed files: linkcheck/UrlData.py
  * recompile html parser with flex 2.5.31
    Changed files: linkcheck/parser/{htmllex.c,Makefile}

1.8.10
  * new option --no-anchor-caching
    Changed files: linkchecker, linkcheck/{Config.py, UrlData.py}, FAQ
  * quote empty attribute arguments
    Changed files: linkcheck/parser/htmllex.[lc]

1.8.9
  * recompile with bison 1.875a
    Changed files: linkcheck/parser/htmlparse.[ch]
  * remove stpcpy declaration, fixes compile error on RedHat 7.x
    Changed files: linkcheck/parser/htmlsax.h
  * clarify keyboard interrupt warning to wait for active connections
    to finish
    Changed files: linkcheck/__init__.py
  * resolve &#XXX; number entity references
    Changed files: linkcheck/{StringUtil.py,linkname.py}

1.8.8
  * All amazon servers block HEAD requests with timeouts. Use GET as
    a workaround, but issue a warning.
    Changed files: linkcheck/HttpUrlData.py
  * restrict CGI access to localhost per default
    Changed files: lc.cgi, lc.fcgi, lc.sz_fcgi, linkcheck/lc_cgi.py

1.8.7
  * #define YY_NO_UNISTD_H on Windows systems, fixes build error with
    Visual Studio compiler
    Changed files: setup.py
  * use python2.2 headers for parser compile, not 2.1.
    Changed files: linkcheck/parser/Makefile

1.8.6
  * include a fixed robotparser.py (from Python 2.2 CVS maint branch)

1.8.5
  * fix config.warn to warn
    Changed files: linkcheck/__init.py
  * parser changes:
    o recognise "<! -- -->" HTML comments (seen at Eonline)
    o recognise "<! !>" HTML comments (seen at www.nba.com)
    o rebuild with flex 2.5.27
    Changed files: linkcheck/parser/htmllex.[lc]
  * added another url exclusion example to the FAQ
    numerate questions and answers
    Changed files: FAQ
  * fix linkchecker exceptions
    Changed files: linkcheck/{Ftp,Mailto,Nntp,Telnet,}UrlData.py,
      linkcheck/__init__.py

1.8.4
  * Improve error message for failing htmlsax module import
    Changed files: linkcheck/parser/htmllib.py
  * Regenerate parser with new bison 1.875
    Changed files: linkcheck/parser/htmlparser.c
  * Some CVS files were not the same as their local counterpart.
    Something went wrong. Anyway, I re-committed them.
    Changed files: a lot .py files
 
1.8.3
  * add missing imports for StringUtil in log classes, defer i18n of log
    field names (used for CGI scripts)
    Changed files: linkcheck/log/*.py
  * fixed wrong debug level comparison from > to >=
    Changed files: linkcheck/Config.py
  * JavaScript checks in the CGI scripts
    Changed files: lconline/lc_cgi.html.*
    Added files: lconline/check.js
  * Updated documentation with a link restriction example
    Changed files: linkchecker, linkchecker.1, FAQ
  * Updated po/pygettext.py to version 1.5, cleaned up some gettext
    usages.
  * updated i18n
    Added files: linkcheck/i18n.py
    Changed files: all .py files using i18n
  * Recognise "<! --" HTML comments
    Changed files: linkcheck/parser/htmllex.l
  * -a anchor option implies -w because anchor errors are always warnings
    Changed files: linkchecker
  * added AnsiColors.py and debug.py to split out some functions
    Changed files: a lot .py files using these things
  * use yy_size_t for parser alloc definitions, fixes build errors on 64bit
    architectures
    Changed files: linkcheck/parser/htmllex.l

1.8.2
  * - ignore invalid html attribute characters
    - ignore trailing garbage on html end tags
    - fixed debugging code with flex
    - use flex memory management interface
    - use only double quotes for attribute quoting
    - check quoting of all attributes
    Changed files: linkcheck/parser/htmllex.l
  * build parser with flex 2.5.25
    Changed files: linkcheck/parser/{Makefile, htmllex.c}
  * put shared code of cgi scripts in lc_cgi.py
    Changed files: lc.cgi, lc.fcgi, lc.sz_fcgi, linkcheck/lc_cgi.py
  * put some linebreaks and target="top" into HTML output
    Changed files: linkcheck/logging/HtmlLogger.py
  * add translated cgi files
    Changed files: setup.py, MANIFEST.in, debian/rules
    Added files: lconline/*.{de,en}
    Removed files: lconline/{leer.html,lc_cgi.html}

1.8.1
  * Add missing () to function call in proxy handling code
    Changed files: FtpUrlData.py
  * Use urlparse.url(un)split instead of urlparse.url(un)parse
    Changed files: FtpUrlData.py, UrlData.py, HttpUrlData.py,
      FileUrlData.py
  * Print size information if its available
    Changed files: FtpUrlData.py, UrlData.py, HttpUrlData.py
  * Add --warning-size-bytes option to print warning if content size
    exceeds the given byte limit
    Changed files: FtpUrlData.py, HttpUrlData.py, linkchecker, Config.py,
      linkchecker.1
  * Updated translations
    Changed files: po/linkchecker.pot, po/*.po
  * Parse supported file types for ftp links
    Changed files: FtpUrlData.py, FileUrlData.py, UrlData.py

1.8.0
  * Require Python >= 2.2.1, remove httplib.
    Changed files: setup.py, INSTALL, linkchecker
  * Add again python-dns, the Debian package maintainer is unresponsive
    Added files: linkcheck/DNS/*.py
    Changed files: INSTALL, setup.py
  * You must now use named constants for ANSII color codes
    Changed files: linkcheckerrc, linkcheck/log/ColoredLogger.py
  * Release RedHat 8.0 rpm packages.
    Changed files: setup.py, MANIFEST.in
  * remove --robots-txt from manpage, fix HTZP->HTTP typo
    Changed files: linkchecker.1

1.7.1
  * Fix memory leak in HTML parser flushing error path
    Changed files: htmlparse.y
  * add custom line and column tracking in parser
    Changed files: htmllex.l, htmlparse.y, htmlsax.h, htmllib.py
  * Use column tracking in urldata classes
    Changed files: UrlData.py, FileUrlData,py, FtpUrlData.py,
     HostCheckingUrlData.py
  * Use column tracking in logger classes
    Changed files: StandardLogger.py CVSLogger.py, ColoredLogger.py,
      HtmlLogger.py, SqlLogger.py

1.7.0
  * Added new HTML parser written in C as a Python extension module.
    It is faster and it is more fault tolerant.
    Of course, this means I cannot provide .exe installers any more
    since the distutils dont provide cross-compilation.

1.6.7
  * Removed check for <applet> tags codebase attribute, but honor it
    when checking applet links
  * Handle <applet> tags archive attribute as a comma separated list
    Closes: SF bug #636802
  * Fix a nasty bug in tag searching, which ignored tags with more
    than one link attribute in it.
  * Fix concatenation with relative base urls by first joining the
    parent url.
  * New commandline option --profile to write profile data.
  * Add httplib.py from Python CVS 2.1 maintenance branch, which has the
    skip_host keyword argument I am using now.

1.6.6
  * Use the new HTTPConnection/HTTPResponse interface of httplib
    Closes: SF bug #634679
    Changed files: linkcheck/HTTPUrlData.py, linkcheck/HTTPSUrlData.py
  * Updated the ftp online test
    Changed files: test/output/test_ftp

1.6.5
  * Catch the maximum recursion limit error while parsing links and
    print an error message instead of bailing out.
    Changed files: linkcheck/UrlData.py
  * Fixed Ctrl-C only interrupting one single thread, not the whole
    program.
    Changed files: linkcheck/UrlData.py, linkcheck/__init__.py
  * HTML syntax cleanup and relative cgi form url for the cgi scripts
    Changed files: lconline/*.html

1.6.4
  * Support for ftp proxies
    Changed files: linkcheck/FtpUrlData.py, linkcheck/HttpUrlData.py
    Added files: linkcheck/ProxyUrlData.py
  * Updated german translation

1.6.3:
  * Generate md5sum checksums for distributed files
    Changed files: Makefile
  * use "startswith" string method instead of a regex
    Changed files: linkchecker, linkcheck/UrlData.py
  * Add a note about supported languages, updated the documentation.
    Changed files: README, linkchecker, FAQ
  * Remove --robots-txt option from documentation, it is per default
    enabled and you cannot disable it from the command line.
    Changed files: linkchecker, po/*.po
  * fix --extern argument creation
    Changed files: linkchecker, linkcheck/UrlData.py
  * Print help if PyDNS module is not installed
    Changed files: linkcheck/UrlData.py
  * Print information if a proxy was used.
    Changed files: linkcheck/HttpUrlData.py
  * Updated german documentation
    Changed files: po/de.po
  * Oops, an FTP proxy is not used. Will make it in the next release.
    Changed files: linkcheck/FtpUrlData.py
  * Default socket timeout is now 30 seconds (10 was too short)

1.6.2:
  * Warn about unknown Content-Encodings. Dont parse HTML in this case.
  * Support deflate content encoding (snatched from Debians reportbug)
  * Add appropriate Accept-Encoding header to HTTP request.
  * Updated german translations

1.6.1:
  * FileUrlData.py: remove searching for links in text files, this is
    error prone. Just handle *.html and Opera Bookmarks.
  * Make separate ChangeLog from debian/changelog. For previous
    changes, see debian/changelog.
  * Default socket timeout is now 10 seconds
  * updated linkcheck/timeoutsocket.py to newest version
  * updated README and INSTALL
  * s/User-agent/User-Agent/, use same case as other browsers<|MERGE_RESOLUTION|>--- conflicted
+++ resolved
@@ -1,17 +1,13 @@
 5.6 "" (released xx.xx.2010)
 
-<<<<<<< HEAD
+Fixes:
+
 Changes:
+- dependencies: Require and use Python 2.6.
 - cmdline: Removed deprecated options --no-anchor-caching and
   --no-proxy-for.
 - config: Remove backwards compatilibity parsing and require the
   new multiline configuration syntax.
-=======
-Fixes:
-
-Changes:
-- dependencies: Require and use Python 2.6.
->>>>>>> 03034ddc
 
 Features:
 - gui: Store column widths in registry settings.
