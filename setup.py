#!/usr/bin/env python
# -*- coding: iso-8859-1 -*-
# Copyright (C) 2000-2014 Bastian Kleineidam
#
# This program is free software; you can redistribute it and/or modify
# it under the terms of the GNU General Public License as published by
# the Free Software Foundation; either version 2 of the License, or
# (at your option) any later version.
#
# This program is distributed in the hope that it will be useful,
# but WITHOUT ANY WARRANTY; without even the implied warranty of
# MERCHANTABILITY or FITNESS FOR A PARTICULAR PURPOSE.  See the
# GNU General Public License for more details.
#
# You should have received a copy of the GNU General Public License along
# with this program; if not, write to the Free Software Foundation, Inc.,
# 51 Franklin Street, Fifth Floor, Boston, MA 02110-1301 USA.
"""
Setup file for the distuils module.

It includes the following features:
- creation and installation of configuration files with installation data
- automatic detection and usage of GNU99 standard for C compiler
- automatic MANIFEST.in check
- automatic generation of .mo locale files
- automatic permission setting on POSIX systems for installed files

Because of all the features, this script is nasty and big.
Change it very carefully.
"""
from __future__ import print_function
import sys
if not (hasattr(sys, 'version_info') or
        sys.version_info < (2, 7, 0, 'final', 0)):
    raise SystemExit("This program requires Python 2.7 or later.")
import os
import re
import codecs
import subprocess
import stat
import glob
import shutil
try:
    unicode
except NameError:
    unicode = lambda x: x

# import Distutils stuff
from setuptools import setup
from distutils.core import Extension
from distutils.command.install_lib import install_lib
from distutils.command.build_ext import build_ext
from distutils.command.sdist import sdist
from distutils.command.clean import clean
from distutils.command.install_data import install_data
from distutils.dir_util import remove_tree
from distutils.file_util import write_file
from distutils import util, log
from distutils.core import Distribution
from distutils.command.build import build

# the application version
<<<<<<< HEAD
AppVersion = "9.4"
=======
AppVersion = "9.3.1"
>>>>>>> 26e5270a
# the application name
AppName = "LinkChecker"
Description = "check links in web documents or full websites"

def get_long_description():
    """Try to read long description from README.rst."""
    try:
        with open('README.rst') as f:
            return f.read()
    except:
        return Description

def normpath (path):
    """Norm a path name to platform specific notation."""
    return os.path.normpath(path)


def cnormpath (path):
    """Norm a path name to platform specific notation and make it absolute."""
    path = normpath(path)
    if os.name == 'nt':
        # replace slashes with backslashes
        path = path.replace("/", "\\")
    if not os.path.isabs(path):
        path = normpath(os.path.join(sys.prefix, path))
    return path


release_ro = re.compile(r"\(released (.+)\)")
def get_release_date ():
    """Parse and return relase date as string from doc/changelog.txt."""
    fname = os.path.join("doc", "changelog.txt")
    release_date = "unknown"
    with open(fname) as fd:
        # the release date is on the first line
        line = fd.readline()
        mo = release_ro.search(line)
        if mo:
            release_date = mo.groups(1)
    return release_date


def get_portable():
    """Return portable flag as string."""
    return os.environ.get('LINKCHECKER_PORTABLE', '0')


class MyInstallLib (install_lib, object):
    """Custom library installation."""

    def install (self):
        """Install the generated config file."""
        outs = super(MyInstallLib, self).install()
        infile = self.create_conf_file()
        outfile = os.path.join(self.install_dir, os.path.basename(infile))
        self.copy_file(infile, outfile)
        outs.append(outfile)
        return outs

    def create_conf_file (self):
        """Create configuration file."""
        cmd_obj = self.distribution.get_command_obj("install")
        cmd_obj.ensure_finalized()
        # we have to write a configuration file because we need the
        # <install_data> directory (and other stuff like author, url, ...)
        # all paths are made absolute by cnormpath()
        data = []
        for d in ['purelib', 'platlib', 'lib', 'headers', 'scripts', 'data']:
            attr = 'install_%s' % d
            if cmd_obj.root:
                # cut off root path prefix
                cutoff = len(cmd_obj.root)
                # don't strip the path separator
                if cmd_obj.root.endswith(os.sep):
                    cutoff -= 1
                val = getattr(cmd_obj, attr)[cutoff:]
            else:
                val = getattr(cmd_obj, attr)
            if attr == 'install_data':
                cdir = os.path.join(val, "share", "linkchecker")
                data.append('config_dir = %r' % cnormpath(cdir))
            elif attr == 'install_lib':
                if cmd_obj.root:
                    _drive, tail = os.path.splitdrive(val)
                    if tail.startswith(os.sep):
                        tail = tail[1:]
                    self.install_lib = os.path.join(cmd_obj.root, tail)
                else:
                    self.install_lib = val
            data.append("%s = %r" % (attr, cnormpath(val)))
        self.distribution.create_conf_file(data, directory=self.install_lib)
        return self.get_conf_output()

    def get_conf_output (self):
        """Get name of configuration file."""
        return self.distribution.get_conf_filename(self.install_lib)

    def get_outputs (self):
        """Add the generated config file to the list of outputs."""
        outs = super(MyInstallLib, self).get_outputs()
        conf_output = self.get_conf_output()
        outs.append(conf_output)
        if self.compile:
            outs.extend(self._bytecode_filenames([conf_output]))
        return outs


class MyInstallData (install_data, object):
    """Fix file permissions."""

    def run (self):
        """Adjust permissions on POSIX systems."""
        super(MyInstallData, self).run()
        self.fix_permissions()

    def fix_permissions (self):
        """Set correct read permissions on POSIX systems. Might also
        be possible by setting umask?"""
        if os.name == 'posix' and not self.dry_run:
            # Make the data files we just installed world-readable,
            # and the directories world-executable as well.
            for path in self.get_outputs():
                mode = os.stat(path)[stat.ST_MODE]
                if stat.S_ISDIR(mode):
                    mode |= 0o11
                mode |= 0o44
                os.chmod(path, mode)


class MyDistribution (Distribution, object):
    """Custom distribution class generating config file."""

    def __init__ (self, attrs):
        """Set console and windows scripts."""
        super(MyDistribution, self).__init__(attrs)
        self.console = ['linkchecker']

    def run_commands (self):
        """Generate config file and run commands."""
        cwd = os.getcwd()
        data = []
        data.append('config_dir = %r' % os.path.join(cwd, "config"))
        data.append("install_data = %r" % cwd)
        data.append("install_scripts = %r" % cwd)
        self.create_conf_file(data)
        super(MyDistribution, self).run_commands()

    def get_conf_filename (self, directory):
        """Get name for config file."""
        return os.path.join(directory, "_%s_configdata.py" % self.get_name())

    def create_conf_file (self, data, directory=None):
        """Create local config file from given data (list of lines) in
        the directory (or current directory if not given)."""
        data.insert(0, "# this file is automatically created by setup.py")
        data.insert(0, "# -*- coding: iso-8859-1 -*-")
        if directory is None:
            directory = os.getcwd()
        filename = self.get_conf_filename(directory)
        # add metadata
        metanames = ("name", "version", "author", "author_email",
                     "maintainer", "maintainer_email", "url",
                     "license", "description", "long_description",
                     "keywords", "platforms", "fullname", "contact",
                     "contact_email")
        for name in metanames:
            method = "get_" + name
            val = getattr(self.metadata, method)()
            if isinstance(val, str):
                val = unicode(val)
            cmd = "%s = %r" % (name, val)
            data.append(cmd)
        data.append('release_date = "%s"' % get_release_date())
        data.append('portable = %s' % get_portable())
        # write the config file
        util.execute(write_file, (filename, data),
                     "creating %s" % filename, self.verbose >= 1, self.dry_run)


def cc_run (args):
    """Run the C compiler with a simple main program.

    @return: successful exit flag
    @rtype: bool
    """
    prog = b"int main(){}\n"
    pipe = subprocess.Popen(args,
        stdin=subprocess.PIPE, stdout=subprocess.PIPE, close_fds=True)
    pipe.communicate(input=prog)
    if os.WIFEXITED(pipe.returncode):
        return os.WEXITSTATUS(pipe.returncode) == 0
    return False


def cc_supports_option (cc, option):
    """Check if the given C compiler supports the given option.

    @return: True if the compiler supports the option, else False
    @rtype: bool
    """
    return cc_run([cc[0], "-E", option, "-"])


class MyBuildExt (build_ext, object):
    """Custom build extension command."""

    def build_extensions (self):
        """Add -std=gnu99 to build options if supported."""
        # For gcc >= 3 we can add -std=gnu99 to get rid of warnings.
        extra = []
        if self.compiler.compiler_type == 'unix':
            option = "-std=gnu99"
            if cc_supports_option(self.compiler.compiler, option):
                extra.append(option)
        # First, sanity-check the 'extensions' list
        self.check_extensions_list(self.extensions)
        for ext in self.extensions:
            for opt in extra:
                if opt not in ext.extra_compile_args:
                    ext.extra_compile_args.append(opt)
            self.build_extension(ext)


def list_message_files (package, suffix=".mo"):
    """Return list of all found message files and their installation paths."""
    for fname in glob.glob("po/*" + suffix):
        # basename (without extension) is a locale name
        localename = os.path.splitext(os.path.basename(fname))[0]
        domainname = "%s.mo" % package.lower()
        yield (fname, os.path.join(
            "share", "locale", localename, "LC_MESSAGES", domainname))


def check_manifest ():
    """Snatched from roundup.sf.net.
    Check that the files listed in the MANIFEST are present when the
    source is unpacked."""
    try:
        f = open('MANIFEST')
    except Exception:
        print('\n*** SOURCE WARNING: The MANIFEST file is missing!')
        return
    try:
        manifest = [l.strip() for l in f.readlines() if not l.startswith('#')]
    finally:
        f.close()
    err = [line for line in manifest if not os.path.exists(line)]
    if err:
        n = len(manifest)
        print('\n*** SOURCE WARNING: There are files missing (%d/%d found)!' %
            (n - len(err), n))
        print('\nMissing: '.join(err))


class MyBuild (build, object):
    """Custom build command."""

    def run (self):
        """Check MANIFEST before building."""
        check_manifest()
        build.run(self)


class MyClean (clean, object):
    """Custom clean command."""

    def run (self):
        """Remove share directory on clean."""
        if self.all:
            # remove share directory
            directory = os.path.join("build", "share")
            if os.path.exists(directory):
                remove_tree(directory, dry_run=self.dry_run)
            else:
                log.warn("'%s' does not exist -- can't clean it", directory)
        clean.run(self)


class MySdist (sdist, object):
    """Custom sdist command."""

    def get_file_list (self):
        """Add MANIFEST to the file list."""
        super(MySdist, self).get_file_list()
        self.filelist.append("MANIFEST")


# global include dirs
include_dirs = []
# global macros
define_macros = []
# compiler args
extra_compile_args = []
# library directories
library_dirs = []
# libraries
libraries = []
# scripts
scripts = ['linkchecker']

if os.name == 'nt':
    # windows does not have unistd.h
    define_macros.append(('YY_NO_UNISTD_H', None))
else:
    extra_compile_args.append("-pedantic")

if sys.platform == 'darwin':
    define_macros.extend([('HAVE_STRLCPY', None), ('HAVE_STRLCAT', None)])

myname = "Bastian Kleineidam"
myemail = "bastian.kleineidam@web.de"

data_files = [
    ('share/linkchecker',
        ['config/linkcheckerrc']),
    ('share/linkchecker/examples',
        ['cgi-bin/lconline/leer.html.en',
         'cgi-bin/lconline/leer.html.de',
         'cgi-bin/lconline/index.html',
         'cgi-bin/lconline/lc_cgi.html.en',
         'cgi-bin/lconline/lc_cgi.html.de',
         'cgi-bin/lconline/check.js',
         'cgi-bin/lc.wsgi',
         'config/linkchecker.apache2.conf',
        ]),
]

for (src, dst) in list_message_files(AppName):
    data_files.append((dst, [src]))

if os.name == 'posix':
    data_files.append(('share/man/man1', ['doc/en/linkchecker.1']))
    data_files.append(('share/man/man5', ['doc/en/linkcheckerrc.5']))
    data_files.append(('share/man/de/man1', ['doc/de/linkchecker.1']))
    data_files.append(('share/man/de/man5', ['doc/de/linkcheckerrc.5']))
    data_files.append(('share/linkchecker/examples',
              ['config/linkchecker-completion',
               'doc/examples/check_blacklist.sh',
               'doc/examples/check_for_x_errors.sh',
               'doc/examples/check_urls.sh']))
    data_files.append(('share/applications', ['doc/linkchecker.desktop']))

args = dict(
    name = AppName,
    version = AppVersion,
    description = Description,
    keywords = "link,url,site,checking,crawling,verification,validation",
    author = myname,
    author_email = myemail,
    maintainer = myname,
    maintainer_email = myemail,
    url = "http://wummel.github.io/linkchecker/",
    license = "GPL",
    long_description = get_long_description(),
    distclass = MyDistribution,
    cmdclass = {
        'install_lib': MyInstallLib,
        'install_data': MyInstallData,
        'build_ext': MyBuildExt,
        'build': MyBuild,
        'clean': MyClean,
        'sdist': MySdist,
    },
    package_dir = {
        'linkcheck_dns.dns': 'third_party/dnspython/dns',
    },
    packages = [
        'linkcheck',
        'linkcheck.bookmarks',
        'linkcheck.cache',
        'linkcheck.checker',
        'linkcheck.configuration',
        'linkcheck.director',
        'linkcheck.htmlutil',
        'linkcheck.HtmlParser',
        'linkcheck.logger',
        'linkcheck.network',
        'linkcheck.parser',
        'linkcheck.plugins',
        'linkcheck_dns.dns',
        'linkcheck_dns.dns.rdtypes',
        'linkcheck_dns.dns.rdtypes.ANY',
        'linkcheck_dns.dns.rdtypes.IN',
    ],
    ext_modules = [
        Extension('linkcheck.HtmlParser.htmlsax',
            sources = [
                'linkcheck/HtmlParser/htmllex.c',
                'linkcheck/HtmlParser/htmlparse.c',
                'linkcheck/HtmlParser/s_util.c',
            ],
            extra_compile_args = extra_compile_args,
            library_dirs = library_dirs,
            libraries = libraries,
            define_macros = define_macros + [('YY_NO_INPUT', None)],
            include_dirs = include_dirs + [normpath("linkcheck/HtmlParser")],
        ),
        Extension("linkcheck.network._network",
            sources = ["linkcheck/network/_network.c"],
            extra_compile_args = extra_compile_args,
            library_dirs = library_dirs,
            libraries = libraries,
            define_macros = define_macros,
            include_dirs = include_dirs,
        ),
    ],
    scripts = scripts,
    data_files = data_files,
    classifiers = [
        'Topic :: Internet :: WWW/HTTP :: Site Management :: Link Checking',
        'Development Status :: 5 - Production/Stable',
        'License :: OSI Approved :: GNU General Public License (GPL)',
        'Programming Language :: Python',
        'Programming Language :: C',
    ],
    options = {
    },
    # Requirements, usable with setuptools or the new Python packaging module.
    # Commented out since they are untested and not officially supported.
    # See also doc/install.txt for more detailed dependency documentation.
    #extra_requires = {
    #    "IP country info": ['GeoIP'], # http://www.maxmind.com/app/python
    #    "GNOME proxies": ['pygtk'], # http://www.pygtk.org/downloads.html
    #    "Bash completion": ['argcomplete'], # https://pypi.python.org/pypi/argcomplete
    #    "Memory debugging": ['meliae'], # https://launchpad.net/meliae
    #}
)
setup(**args)<|MERGE_RESOLUTION|>--- conflicted
+++ resolved
@@ -60,11 +60,7 @@
 from distutils.command.build import build
 
 # the application version
-<<<<<<< HEAD
 AppVersion = "9.4"
-=======
-AppVersion = "9.3.1"
->>>>>>> 26e5270a
 # the application name
 AppName = "LinkChecker"
 Description = "check links in web documents or full websites"
